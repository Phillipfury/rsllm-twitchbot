--- conflicted
+++ resolved
@@ -107,9 +107,6 @@
 
                     match self.model.forward(&input, start_pos) {
                         Ok(logits) => {
-<<<<<<< HEAD
-                            let logits = logits.squeeze(0)?.squeeze(0)?.to_dtype(DType::F32)?;
-=======
                             let logits = match logits.squeeze(0)?.squeeze(0)?.to_dtype(DType::F32) {
                                 Ok(logits) => logits,
                                 Err(e) => {
@@ -121,7 +118,6 @@
                                     ));
                                 }
                             };
->>>>>>> afd6c1f9
 
                             let is_all_zero = logits.data().chunks_exact(4).all(|bytes| {
                                 let value =
@@ -137,14 +133,9 @@
                             log::error!("Error during retry: {}", e);
                             if retry == max_retries {
                                 return Err(anyhow::format_err!(
-<<<<<<< HEAD
-                                    "All logits are zero after {} retries",
-                                    max_retries
-=======
                                     "Failed to generate logits after {} retries: {}",
                                     max_retries,
                                     e
->>>>>>> afd6c1f9
                                 ));
                             }
                         }
